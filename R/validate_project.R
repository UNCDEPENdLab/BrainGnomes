--- conflicted
+++ resolved
@@ -268,7 +268,6 @@
     }
   }
 
-<<<<<<< HEAD
   if (!checkmate::test_flag(scfg$bids_validation$enable)) {
     message("Invalid bids_validation/enable flag. You will be asked for this.")
     gaps <- c(gaps, "bids_validation/enable")
@@ -287,18 +286,17 @@
       gaps <- c(gaps, "bids_validation/outfile")
       scfg$bids_validation$outfile <- NULL
     }
-=======
+  }
+
   if (isTRUE(scfg$aroma$enable) && !checkmate::test_flag(scfg$aroma$cleanup)) {
     message("Invalid cleanup flag in aroma. You will be asked for this.")
     gaps <- c(gaps, "aroma/cleanup")
     scfg$aroma$cleanup <- NULL
->>>>>>> 4ebea51f
   }
 
   # validate bids conversion
   scfg <- validate_bids_conversion(scfg, quiet = quiet)
   gaps <- c(gaps, attr(scfg, "gaps"))
-
 
   # Postprocessing settings validation (function in setup_postproc.R)
   if (!checkmate::test_flag(scfg$postprocess$enable)) {
