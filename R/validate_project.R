#' Validate the structure of a study configuration object
#' @param scfg a study configuration file as produced by `load_project` or `setup_project`
#' @importFrom checkmate assert_flag test_class test_directory_exists test_file_exists
#' @keywords internal
validate_project <- function(scfg = list(), quiet = FALSE) {
  if (!checkmate::test_class(scfg, "bg_project_cfg")) {
    if (inherits(scfg, "list")) {
      class(scfg) <- c(class(scfg), "bg_project_cfg")
    } else {
      stop("scfg must be a list of bg_project_cfg object")
    }
  }

  checkmate::assert_flag(quiet)

  gaps <- c()

  if (is.null(scfg$metadata$project_name)) {
    if (!quiet) message("Config file is missing project_name. You will be asked for this.")
    gaps <- c(gaps, "metadata/project_name")
  }

  required_dirs <- c(
    "metadata/project_directory", "metadata/dicom_directory", "metadata/bids_directory",
    "metadata/fmriprep_directory", "metadata/mriqc_directory", "metadata/log_directory",
    "metadata/scratch_directory", "metadata/templateflow_home"
  )
  for (rr in required_dirs) {
    if (!checkmate::test_directory_exists(get_nested_values(scfg, rr))) {
      message("Config file is missing valid directory for ", rr, ".")
      gaps <- c(gaps, rr)
    }
  }

  required_files <- c("compute_environment/fmriprep_container", "compute_environment/heudiconv_container", "bids_conversion/heuristic_file", "fmriprep/fs_license_file")
  for (rr in required_files) {
    if (!checkmate::test_file_exists(get_nested_values(scfg, rr))) {
      message("Config file is missing valid ", rr, ". You will be asked for this.")
      gaps <- c(gaps, rr)
    }
  }

  # optional files
  if (!is.null(scfg$compute_environment$bids_validator) && !checkmate::test_file_exists(scfg$compute_environment$bids_validator)) {
    message("Cannot find bids_validator at ", scfg$compute_environment$bids_validator, ". You will be asked for this.")
    gaps <- c(gaps, "compute_environment/bids_validator")
    scfg$compute_environment$bids_validator <- NULL
  }

  if (!is.null(scfg$compute_environment$mriqc_container) && !checkmate::test_file_exists(scfg$compute_environment$mriqc_container)) {
    message("Cannot find MRIQC container at ", scfg$compute_environment$mriqc_container, ". You will be asked for this.")
    gaps <- c(gaps, "compute_environment/mriqc_container")
    scfg$compute_environment$mriqc_container <- NULL
  }

  if (!is.null(scfg$compute_environment$aroma_container) && !checkmate::test_file_exists(scfg$compute_environment$aroma_container)) {
    message("Cannot find AROMA container at ", scfg$compute_environment$aroma_container, ". You will be asked for this.")
    gaps <- c(gaps, "compute_environment/aroma_container")
    scfg$compute_environment$aroma_container <- NULL
  }

  if (!checkmate::test_subset(scfg$compute_environment$scheduler, c("slurm", "torque"), empty.ok = FALSE)) {
    message("Invalid scheduler setting. You will be asked for this.")
    gaps <- c(gaps, "compute_environment/scheduler")
    scfg$compute_environment$scheduler <- NULL
  }

  if (isTRUE(scfg$mriqc$enable) && !checkmate::test_file_exists(scfg$compute_environment$mriqc_container)) {
    message("MRIQC is enabled but mriqc_container is missing. You will be asked for this.")
    gaps <- c(gaps, "compute_environment/mriqc_container")
  }

  if (isTRUE(scfg$aroma$enable) && !checkmate::test_file_exists(scfg$compute_environment$aroma_container)) {
    message("AROMA is enabled but aroma_container is missing. You will be asked for this.")
    gaps <- c(gaps, "compute_environment/aroma_container")
  }

  if (isTRUE(scfg$bids_validation$enable) && !checkmate::test_file_exists(scfg$compute_environment$bids_validator)) {
    message("BIDS validation is enabled but bids_validator is missing. You will be asked for this.")
    gaps <- c(gaps, "compute_environment/bids_validator")
  }

  # helper subfunction to convert NULL, empty list, or "" to character(0) for conformity
  validate_char <- function(arg) {
    if (is.null(arg) || identical(arg, list()) || length(arg) == 0L || arg[1L] == "") {
      arg <- character(0)
    }
    return(arg)
  }

  # check memgb, nhours, ncores, cli_options, and sched_args for all jobs
  validate_job_settings <- function(job_name) {
    if (!checkmate::test_number(scfg[[job_name]]$memgb, lower=1, upper=1000)) {
      message("Invalid memgb setting in ", job_name, ". We will ask you for a valid value")
      gaps <- c(gaps, paste(job_name, "memgb", sep="/"))
      scfg[[job_name]]$memgb <- NULL
    }

    if (!checkmate::test_number(scfg[[job_name]]$nhours, lower=1, upper=1000)) {
      message("Invalid nhours setting in ", job_name, ". We will ask you for a valid value")
      gaps <- c(gaps, paste(job_name, "nhours", sep="/"))
      scfg[[job_name]]$nhours <- NULL
    }

    if (!checkmate::test_number(scfg[[job_name]]$ncores, lower = 1, upper = 250)) {
      message("Invalid ncores setting in ", job_name, ". We will ask you for a valid value")
      gaps <- c(gaps, paste(job_name, "ncores", sep = "/"))
      scfg[[job_name]]$ncores <- NULL
    }
    
    # conform cli_options to character(0) on empty
    scfg[[job_name]]$cli_options <- validate_char(scfg[[job_name]]$cli_options)
    scfg[[job_name]]$sched_args <- validate_char(scfg[[job_name]]$sched_args)
    
  }

  # validate job settings
<<<<<<< HEAD
  for (job in c("bids_conversion", "fmriprep", "mriqc", "aroma")) {
=======
  for (job in c("bids_conversion", "bids_validation", "fmriprep", "mriqc", "aroma", "postprocess")) {
>>>>>>> f84ab546
    validate_job_settings(job)
  }

  # validate BIDS conversion sub_regex
  if (!checkmate::test_string(scfg$bids_conversion$sub_regex)) {
    message("Missing sub_regex in $bids_conversion You will be asked for this.")
    gaps <- c(gaps, "bids_conversion/sub_regex")
    scfg$bids_conversion$sub_regex <- NULL
  }

  # validate bids_conversion sub_id_match
  if (!checkmate::test_string(scfg$bids_conversion$sub_id_match)) {
    message("Missing sub_id_match in $bids_conversion You will be asked for this.")
    gaps <- c(gaps, "bids_conversion/sub_id_match")
    scfg$bids_conversion$sub_id_match <- NULL
  }

  if (!checkmate::test_string(scfg$bids_conversion$ses_regex, na.ok = TRUE)) {
    message("Invalid ses_regex in $bids_conversion. You will be asked for this.")
    gaps <- c(gaps, "bids_conversion/ses_regex")
    scfg$bids_conversion$ses_regex <- NULL
  }

  if (!checkmate::test_string(scfg$bids_conversion$ses_id_match, na.ok = TRUE)) {
    message("Invalid ses_id_match in $bids_conversion. You will be asked for this.")
    gaps <- c(gaps, "bids_conversion/ses_id_match")
    scfg$bids_conversion$ses_id_match <- NULL
  }

  if (!checkmate::test_flag(scfg$bids_conversion$overwrite)) {
    message("Invalid overwrite flag in $bids_conversion. You will be asked for this.")
    gaps <- c(gaps, "bids_conversion/overwrite")
    scfg$bids_conversion$overwrite <- NULL
  }

  if (!checkmate::test_flag(scfg$bids_conversion$clear_cache)) {
    message("Invalid clear_cache flag in $bids_conversion. You will be asked for this.")
    gaps <- c(gaps, "bids_conversion/clear_cache")
    scfg$bids_conversion$clear_cache <- NULL
  }

  if (!checkmate::test_flag(scfg$bids_conversion$validate_bids)) {
    message("Invalid validate_bids flag in $bids_conversion. You will be asked for this.")
    gaps <- c(gaps, "bids_conversion/validate_bids")
    scfg$bids_conversion$validate_bids <- NULL
  }

  # Postprocessing settings validation (function in setup_postproc.R)
  postprocess_result <- validate_postprocess_configs(scfg$postprocess, quiet)
  scfg$postprocess <- postprocess_result$postprocess
  gaps <- c(gaps, postprocess_result$gaps)

  attr(scfg, "gaps") <- gaps

  return(scfg)
}


#' Validate postprocess configuration block
#' @param ppcfg a postprocess configuration block
#' @param quiet a flag indicating whether to suppress messages
#' @keywords internal
validate_postprocess_config_single <- function(ppcfg, quiet = FALSE) {
  gaps <- c()
  validate_char <- function(arg) {
    if (is.null(arg) || identical(arg, list()) || length(arg) == 0L || arg[1L] == "") {
      arg <- character(0)
    }
    return(arg)
  }

  # job settings
  if (!checkmate::test_number(ppcfg$memgb, lower = 1, upper = 1000)) {
    if (!quiet) message("Invalid memgb setting in postprocess configuration. You will be asked for this.")
    gaps <- c(gaps, "postprocess/memgb")
    ppcfg$memgb <- NULL
  }

  if (!checkmate::test_number(ppcfg$nhours, lower = 1, upper = 1000)) {
    if (!quiet) message("Invalid nhours setting in postprocess configuration. You will be asked for this.")
    gaps <- c(gaps, "postprocess/nhours")
    ppcfg$nhours <- NULL
  }

  if (!checkmate::test_number(ppcfg$ncores, lower = 1, upper = 250)) {
    if (!quiet) message("Invalid ncores setting in postprocess configuration. You will be asked for this.")
    gaps <- c(gaps, "postprocess/ncores")
    ppcfg$ncores <- NULL
  }

  ppcfg$cli_options <- validate_char(ppcfg$cli_options)
  ppcfg$sched_args <- validate_char(ppcfg$sched_args)

  # postprocess/input_regex
  if (!"input_regex" %in% names(ppcfg)) {
    gaps <- c(gaps, "postprocess/input_regex")
  } else if (!checkmate::test_string(ppcfg$input_regex)) {
    if (!quiet) message("Invalid input_regex in $postprocess. You will be asked for this.")
    gaps <- c(gaps, "postprocess/input_regex")
    ppcfg$input_regex <- NULL
  }

  # postprocess/bids_desc
  if (!"bids_desc" %in% names(ppcfg)) {
    gaps <- c(gaps, "postprocess/bids_desc")
  } else if (!checkmate::test_string(ppcfg$bids_desc)) {
    if (!quiet) message("Invalid bids_desc in $postprocess. You will be asked for this.")
    gaps <- c(gaps, "postprocess/bids_desc")
    ppcfg$bids_desc <- NULL
  }

  # postprocess/keep_intermediates
  if (!"keep_intermediates" %in% names(ppcfg)) {
    gaps <- c(gaps, "postprocess/keep_intermediates")
  } else if (!checkmate::test_flag(ppcfg$keep_intermediates)) {
    if (!quiet) message("Invalid keep_intermediates in $postprocess. You will be asked for this.")
    gaps <- c(gaps, "postprocess/keep_intermediates")
    ppcfg$keep_intermediates <- NULL
  }

  # postprocess/overwrite
  if (!"overwrite" %in% names(ppcfg)) {
    gaps <- c(gaps, "postprocess/overwrite")
  } else if (!checkmate::test_flag(ppcfg$overwrite)) {
    if (!quiet) message("Invalid overwrite in $postprocess. You will be asked for this.")
    gaps <- c(gaps, "postprocess/overwrite")
    ppcfg$overwrite <- NULL
  }

  # postprocess/tr
  if (!"tr" %in% names(ppcfg)) {
    gaps <- c(gaps, "postprocess/tr")
  } else if (!checkmate::test_number(ppcfg$tr, lower = 0.01, upper = 100)) {
    if (!quiet) message("Invalid tr in $postprocess. You will be asked for this.")
    gaps <- c(gaps, "postprocess/tr")
    ppcfg$tr <- NULL
  }

  # validate temporal filtering
  if ("temporal_filter" %in% names(ppcfg)) {
    if (!checkmate::test_number(ppcfg$temporal_filter$low_pass_hz, lower=0)) {
      if (!quiet) message("Missing low_pass_hz in $postprocess. You will be asked for this.")
      gaps <- c(gaps, "postprocess/temporal_filter/low_pass_hz")
      ppcfg$temporal_filter$low_pass_hz <- NULL
    }
    if (!checkmate::test_number(ppcfg$temporal_filter$high_pass_hz, lower = 0)) {
      if (!quiet) message("Missing high_pass_hz in $postprocess. You will be asked for this.")
      gaps <- c(gaps, "postprocess/temporal_filter/high_pass_hz")
      ppcfg$temporal_filter$high_pass_hz <- NULL
    }
    if (!is.null(ppcfg$temporal_filter$low_pass_hz) && !is.null(ppcfg$temporal_filter$high_pass_hz) && 
        ppcfg$temporal_filter$high_pass_hz < ppcfg$temporal_filter$low_pass_hz) {
      if (!quiet) message("high_pass_hz is greater than low_pass_hz $postprocess$temporal_filter. You will be asked to respecify valid values.")
      gaps <- unique(c(gaps, "postprocess/temporal_filter/low_pass_hz", "postprocess/temporal_filter/high_pass_hz"))
      ppcfg$temporal_filter$low_pass_hz <- NULL
      ppcfg$temporal_filter$high_pass_hz <- NULL
    }
    if (!checkmate::test_string(ppcfg$temporal_filter$prefix)) {
      if (!quiet) message("No valid prefix found for $postprocess$temporal_filter")
      gaps <- c(gaps, "postprocess/temporal_filter/prefix")
      ppcfg$temporal_filter$prefix <- NULL
    }
  }

  # validate spatial smoothing
  if ("spatial_smooth" %in% names(ppcfg)) {
    if (!checkmate::test_number(ppcfg$spatial_smooth$fwhm_mm, lower = 0.1)) {
      if (!quiet) message("Missing fwhm_mm in $postprocess$spatial_smooth. You will be asked for this.")
      gaps <- c(gaps, "postprocess/spatial_smooth/fwhm_mm")
      ppcfg$spatial_smooth$fwhm_mm <- NULL
    }
    if (!checkmate::test_string(ppcfg$spatial_smooth$prefix)) {
      if (!quiet) message("No valid prefix found for $postprocess$spatial_smooth")
      gaps <- c(gaps, "postprocess/spatial_smooth/prefix")
      ppcfg$spatial_smooth$prefix <- NULL
    }
  }

  # validate intensity normalization
  if ("intensity_normalize" %in% names(ppcfg)) {
    if (!checkmate::test_number(ppcfg$intensity_normalize$global_median, lower = 0.1)) {
      if (!quiet) message("Invalid global_median in $postprocess$intensity_normalize. You will be asked for this.")
      gaps <- c(gaps, "postprocess/intensity_normalize/global_median")
      ppcfg$intensity_normalize$global_median <- NULL
    }
    if (!checkmate::test_string(ppcfg$intensity_normalize$prefix)) {
      if (!quiet) message("No valid prefix found for $postprocess$intensity_normalize")
      gaps <- c(gaps, "postprocess/intensity_normalize/prefix")
      ppcfg$intensity_normalize$prefix <- NULL
    }
  }

  # validate confound calculation
  if ("confound_calculate" %in% names(ppcfg)) {
    if (!checkmate::test_flag(ppcfg$confound_calculate$demean)) {
      if (!quiet) message("Invalid demean field in $postprocess$confound_calculate. You will be asked for this.")
      gaps <- c(gaps, "postprocess/confound_calculate/demean")
      ppcfg$confound_calculate$demean <- NULL
    }
    # if (!checkmate::test_string(ppcfg$confound_calculate$output_file)) {
    #   if (!quiet) message("Invalid output_file field in $postprocess$confound_calculate")
    #   gaps <- c(gaps, "postprocess/confound_calculate/output_file")
    #   ppcfg$confound_calculate$output_file <- NULL
    # }
    if (!checkmate::test_character(ppcfg$confound_calculate$columns)) {
      if (!quiet) message("Invalid columns field in $postprocess$confound_calculate")
      gaps <- c(gaps, "postprocess/confound_calculate/columns")
      ppcfg$confound_calculate$columns <- NULL
    }
    if (!checkmate::test_character(ppcfg$confound_calculate$noproc_columns)) {
      if (!quiet) message("Invalid noproc_columns field in $postprocess$confound_calculate")
      gaps <- c(gaps, "postprocess/confound_calculate/noproc_columns")
      ppcfg$confound_calculate$noproc_columns <- NULL
    }
  }

  if ("scrubbing" %in% names(ppcfg)) {
    if (!checkmate::test_character(ppcfg$scrubbing$expression)) {
      if (!quiet) message("Invalid expression field in $postprocess$scrubbing")
      gaps <- c(gaps, "postprocess/scrubbing/expression")
      ppcfg$scrubbing$expression <- NULL
    }
  }

  if ("confound_regression" %in% names(ppcfg)) {
    if (!checkmate::test_character(ppcfg$confound_regression$columns)) {
      if (!quiet) message("Invalid columns field in $postprocess$confound_regression")
      gaps <- c(gaps, "postprocess/confound_regression/columns")
      ppcfg$confound_regression$columns <- NULL
    }
    if (!checkmate::test_character(ppcfg$confound_regression$noproc_columns)) {
      if (!quiet) message("Invalid noproc_columns field in $postprocess$confound_regression")
      gaps <- c(gaps, "postprocess/confound_regression/noproc_columns")
      ppcfg$confound_regression$noproc_columns <- NULL
    }
    if (!checkmate::test_string(ppcfg$confound_regression$prefix)) {
      if (!quiet) message("No valid prefix found for $postprocess$confound_regression")
      gaps <- c(gaps, "postprocess/confound_regression/prefix")
      ppcfg$confound_regression$prefix <- NULL
    }
  }

  if ("apply_mask" %in% names(ppcfg)) {
    if (!checkmate::test_string(ppcfg$apply_mask$mask_file, null.ok = TRUE) ||
        (!is.na(ppcfg$apply_mask$mask_file) && !checkmate::test_file_exists(ppcfg$apply_mask$mask_file))) {
      if (!quiet) message("Invalid mask_file in $postprocess$apply_mask. You will be asked for this.")
      gaps <- c(gaps, "postprocess/apply_mask/mask_file")
      ppcfg$apply_mask$mask_file <- NULL
    }
    if (!checkmate::test_string(ppcfg$apply_mask$prefix)) {
      if (!quiet) message("No valid prefix found for $postprocess$apply_mask")
      gaps <- c(gaps, "postprocess/apply_mask/prefix")
      ppcfg$apply_mask$prefix <- NULL
    }
  }

  if (!checkmate::test_flag(ppcfg$force_processing_order)) {
    gaps <- c(gaps, "postprocess/force_processing_order")
    ppcfg$force_processing_order <- FALSE
  }

  if (isTRUE(ppcfg$force_processing_order) && !checkmate::test_character(ppcfg$processing_steps)) {
    gaps <- c(gaps, "postprocess/processing_steps")
    ppcfg$processing_steps <- NULL
  }

  # validate AROMA application
  if ("apply_aroma" %in% names(ppcfg)) {
    if (!checkmate::test_flag(ppcfg$apply_aroma$nonaggressive)) {
      if (!quiet) message("Invalid nonaggressive field in $postprocess$apply_aroma. You will be asked for this.")
      gaps <- c(gaps, "postprocess/apply_aroma/nonaggressive")
      ppcfg$apply_aroma$nonaggressive <- NULL
    }
    if (!checkmate::test_string(ppcfg$apply_aroma$prefix)) {
      if (!quiet) message("No valid prefix found for $postprocess$apply_aroma")
      gaps <- c(gaps, "postprocess/apply_aroma/prefix")
      ppcfg$apply_aroma$prefix <- NULL
    }
  }

  return(list(postprocess = ppcfg, gaps = gaps))
}

validate_postprocess_configs <- function(ppcfg, quiet = FALSE) {
  reserved <- c("enable")
  cfg_names <- setdiff(names(ppcfg), reserved)
  gaps <- c()
  for (nm in cfg_names) {
    res <- validate_postprocess_config_single(ppcfg[[nm]], quiet)
    ppcfg[[nm]] <- res$postprocess
    gaps <- c(gaps, paste0("postprocess/", nm, "/", sub("^postprocess/", "", res$gaps)))
  }
  return(list(postprocess = ppcfg, gaps = gaps))
}<|MERGE_RESOLUTION|>--- conflicted
+++ resolved
@@ -115,11 +115,7 @@
   }
 
   # validate job settings
-<<<<<<< HEAD
   for (job in c("bids_conversion", "fmriprep", "mriqc", "aroma")) {
-=======
-  for (job in c("bids_conversion", "bids_validation", "fmriprep", "mriqc", "aroma", "postprocess")) {
->>>>>>> f84ab546
     validate_job_settings(job)
   }
 
