
#' Run the processing pipeline
#' @param scfg A list containing the study configuration.
#' @param steps Character vector of pipeline steps to execute (or `NULL` to run all steps).
#'   Options are c("bids_conversion", "mriqc", "fmriprep", "aroma", "postprocess").
#' @param prompt A logical value indicating whether to prompt the user for input on which steps to run.
#' @param debug A logical value indicating whether to run in debug mode (verbose output for debugging, no true processing).
#' @param force A logical value indicating whether to force the execution of all steps, regardless of their current status.
#' @param subject_filter Optional character vector or data.frame specifying which
#'   subjects (and optionally sessions) to process. When a data.frame is
#'   provided, it must contain a `sub_id` column and may include a `ses_id`
#'   column to filter on specific subject/session combinations.
#' @return A logical value indicating whether the processing pipeline was successfully run.
#' @export
#' @examples
#'   \dontrun{
#'     # Assuming you have a valid study configuration list named `study_config`
#'     run_project(study_config, prompt = TRUE, force = FALSE)
#'   }
#' @importFrom glue glue
#' @importFrom checkmate assert_list assert_flag assert_directory_exists
#' @importFrom lgr get_logger_glue
run_project <- function(scfg, steps=NULL, prompt = TRUE, debug = FALSE, force = FALSE,
                        subject_filter = NULL) {
  checkmate::assert_list(scfg)
  checkmate::assert_character(steps, null.ok = TRUE)
  checkmate::assert_flag(prompt)
  checkmate::assert_flag(debug)
  checkmate::assert_flag(force)
  checkmate::assert(
    checkmate::check_character(subject_filter, any.missing = FALSE, null.ok = TRUE),
    checkmate::check_data_frame(subject_filter, null.ok = TRUE)
  )

  if (is.null(scfg$metadata$project_name)) stop("Cannot run a nameless project. Have you run setup_project() yet?")
  if (is.null(scfg$metadata$project_directory)) stop("Cannot run a project lacking a project directory. Have you run setup_project() yet?")
  cat(glue("
    \nRunning processing pipeline for: {scfg$metadata$project_name}
      Project directory:   {pretty_arg(scfg$metadata$project_directory)}
      DICOM directory:     {pretty_arg(scfg$metadata$dicom_directory)}
      BIDS directory:      {pretty_arg(scfg$metadata$bids_directory)}
      fmriprep directory:  {pretty_arg(scfg$metadata$fmriprep_directory)}\n
      "))
  
  if (isFALSE(prompt)) {
    if ("bids_conversion" %in% steps) {
      if (!isTRUE(scfg$bids_conversion$enable)) stop("bids_conversion was requested, but it is disabled in the configuration.")
      if (is.null(scfg$bids_conversion$sub_regex)) stop("Cannot run BIDS conversion without a subject regex.")
      if (is.null(scfg$bids_conversion$ses_regex)) stop("Cannot run BIDS conversion without a session regex.")
      if (is.null(scfg$compute_environment$heudiconv_container)) stop("Cannot run BIDS conversion without a heudiconv container.")
    }


    if ("mriqc" %in% steps) {
      if (!isTRUE(scfg$mriqc$enable)) stop("mriqc was requested, but it is disabled in the configuration.")
      if (!validate_exists(scfg$compute_environment$mriqc_container)) {
        stop("Cannot run MRIQC without a valid MRIQC container.")
      }
    }

    if ("fmriprep" %in% steps) {
      if (!isTRUE(scfg$fmriprep$enable)) stop("fmriprep was requested, but it is disabled in the configuration.")
      if (!validate_exists(scfg$compute_environment$fmriprep_container)) {
        stop("Cannot run fmriprep without a valid fmriprep container.")
      }
    }

    if ("aroma" %in% steps) {
      if (!isTRUE(scfg$aroma$enable)) stop("aroma was requested in steps, but it is disabled in your configuration. Use edit_project to fix this.")
      if (!validate_exists(scfg$compute_environment$aroma_container)) {
        stop("Cannot run AROMA without a valid AROMA container.")
      }
    }

    if ("postprocess" %in% steps) {
      if (!isTRUE(scfg$postprocess$enable)) stop("postprocess was requested, but it is disabled in the configuration.")
      pp_names <- setdiff(names(scfg$postprocess), "enable")
      if (length(pp_names) == 0L) {
        stop("Cannot run postprocessing without at least one postprocess configuration.")
      }
    }

    nm <- steps
    steps <- rep(TRUE, length(steps))
    names(steps) <- nm

    # scfg$log_level <- "INFO" # how much detail to park in logs
    scfg$debug <- debug # pass forward debug flag from arguments
    scfg$force <- force # pass forward force flag from arguments
    pp_names <- setdiff(names(scfg$postprocess), "enable")
    if (isTRUE(steps["postprocess"])) {
      postprocess_names <- if (length(pp_names) == 1L) {
        pp_names
      } else {
        prompt_input(
          "Which postprocess configurations should be used? (separate names with spaces)",
          type = "character", split = " ", min.len = 1L, among = pp_names
        )
      }
    } else {
      postprocess_names <- NULL
    }
  } else {
    steps <- c()
    cat("\nPlease select which steps to run:\n")
    steps["bids_conversion"] <- ifelse(isTRUE(scfg$bids_conversion$enable) && !is.null(scfg$compute_environment$heudiconv_container), prompt_input(instruct = "Run BIDS conversion?", type = "flag"), FALSE)
    steps["mriqc"] <- ifelse(isTRUE(scfg$mriqc$enable) && !is.null(scfg$compute_environment$mriqc_container), prompt_input(instruct = "Run MRIQC?", type = "flag"), FALSE)
    steps["fmriprep"] <- ifelse(isTRUE(scfg$fmriprep$enable) && !is.null(scfg$compute_environment$fmriprep_container), prompt_input(instruct = "Run fmriprep?", type = "flag"), FALSE)
    steps["aroma"] <- ifelse(isTRUE(scfg$aroma$enable) && !is.null(scfg$compute_environment$aroma_container), prompt_input(instruct = "Run ICA-AROMA?", type = "flag"), FALSE)
    pp_names <- setdiff(names(scfg$postprocess), "enable")
    steps["postprocess"] <- ifelse(isTRUE(scfg$postprocess$enable) && length(pp_names) > 0,
      prompt_input(instruct = "Run postprocessing?", type = "flag"), FALSE)
    if (isFALSE(steps["aroma"])) {
      has_aroma <- any(sapply(pp_names, function(nm) {
        "apply_aroma" %in% scfg$postprocess[[nm]]$processing_steps
      }))
      if (has_aroma) {
        warning(
          "Postprocessing includes the removal of motion-related AROMA components from the fMRI data, but you declined ",
          "to run AROMA as part of the pipeline. Postprocessing will likely fail if AROMA components cannot be found."
        )
      }
    }
    # check whether to run in debug mode
    scfg$debug <- prompt_input(instruct = "Run pipeline in debug mode? This will echo commands to logs, but not run them.", type = "flag")

    scfg$force <- prompt_input(instruct = "Force each processing step, even if it appears to be complete?", type = "flag")

    if (isTRUE(steps["postprocess"])) {
      postprocess_names <- if (length(pp_names) == 1L) {
        pp_names
      } else {
        prompt_input(
          "Which postprocess configurations should be used? (separate names with spaces)",
          type = "character", split = " ", min.len = 1L, among = pp_names
        )
      }
    } else {
      postprocess_names <- NULL
    }

    # not currently used and would need to propagate the choice down to sbatch scripts through and environment variable (log_message)
    # scfg$log_level <- prompt_input(
    #   instruct = "What level of detail would you like in logs? Options are INFO, DEBUG, ERROR.",
    #   type = "character", among=c("INFO", "ERROR", "DEBUG")
    # )
  }

  # look for subject directories in the DICOM directory
  # empty default data.frame for dicom directories
  subject_dicom_dirs <- data.frame(
    sub_id = character(), ses_id = character(),
    dicom_sub_dir = character(), dicom_ses_dir = character(), stringsAsFactors = FALSE
  )

  if (isTRUE(steps["bids_conversion"])) {
    subject_dicom_dirs <- get_subject_dirs(scfg$metadata$dicom_directory, sub_regex = scfg$bids_conversion$sub_regex, ses_regex = scfg$bids_conversion$ses_regex, full.names = TRUE)

    if (nrow(subject_dicom_dirs) == 0L) {
      warning(glue("Cannot find any valid subject folders inside the DICOM directory: {scfg$metadata$dicom_directory}"))
    } else {
      # add DICOM prefix
      names(subject_dicom_dirs) <- sub("(sub|ses)_dir", "dicom_\\1_dir", names(subject_dicom_dirs))
    }
  }
  
  # look for all existing subject BIDS directories
  subject_bids_dirs <- get_subject_dirs(scfg$metadata$bids_directory, sub_regex = "^sub-.+", ses_regex = "^ses-.+", sub_id_match = "sub-(.*)", ses_id_match = "ses-(.*)", full.names = TRUE)
  names(subject_bids_dirs) <- sub("(sub|ses)_dir", "bids_\\1_dir", names(subject_bids_dirs))
  
  subject_dirs <- merge(subject_dicom_dirs, subject_bids_dirs, by = c("sub_id", "ses_id"), all = TRUE)

  if (!is.null(subject_filter)) {
    if (is.data.frame(subject_filter)) {
      checkmate::assert_names(names(subject_filter), must.include = "sub_id")
      by_cols <- intersect(c("sub_id", "ses_id"), names(subject_filter))
      subject_dirs <- merge(subject_dirs, subject_filter[, by_cols, drop = FALSE], by = by_cols)
    } else {
      subject_dirs <- subject_dirs[subject_dirs$sub_id %in% subject_filter, , drop = FALSE]
    }

    if (nrow(subject_dirs) == 0L) {
      stop("No subject directories match the provided subject_filter")
    }

    msg_df <- unique(subject_dirs[, c("sub_id", "ses_id")])
    msg_lines <- apply(msg_df, 1, function(rr) {
      if (!is.na(rr["ses_id"])) {
        glue("  sub-{rr['sub_id']} ses-{rr['ses_id']}")
      } else {
        glue("  sub-{rr['sub_id']}")
      }
    })
    cat("Processing the following subjects:\n", paste(msg_lines, collapse = "\n"), "\n")
  }

  if (nrow(subject_dirs) == 0L) {
    stop(glue("Cannot find any valid subject folders in bids directory: {scfg$metadata$bids_directory}"))
  } else {
    # split data.frame by subject (some steps are subject-level, some are session-level)
    subject_dirs <- split(subject_dirs, subject_dirs$sub_id)

    for (ss in seq_along(subject_dirs)) {
<<<<<<< HEAD
      process_subject(scfg, subject_dirs[[ss]], steps, postprocess_names = postprocess_names)
=======
      process_subject(scfg, subject_dirs[[ss]], steps)
>>>>>>> f84ab546
    }
  }
}<|MERGE_RESOLUTION|>--- conflicted
+++ resolved
@@ -201,11 +201,7 @@
     subject_dirs <- split(subject_dirs, subject_dirs$sub_id)
 
     for (ss in seq_along(subject_dirs)) {
-<<<<<<< HEAD
       process_subject(scfg, subject_dirs[[ss]], steps, postprocess_names = postprocess_names)
-=======
-      process_subject(scfg, subject_dirs[[ss]], steps)
->>>>>>> f84ab546
     }
   }
 }