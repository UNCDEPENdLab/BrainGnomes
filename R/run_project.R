--- conflicted
+++ resolved
@@ -95,8 +95,8 @@
 
     if ("postprocess" %in% steps) {
       if (!isTRUE(scfg$postprocess$enable)) stop("postprocess was requested, but it is disabled in the configuration.")
-<<<<<<< HEAD
       if (length(all_pp_streams) == 0L) stop("Cannot run postprocessing without at least one postprocess configuration.")
+      if (!validate_exists(scfg$compute_environment$fsl_container)) stop("Cannot run postprocessing without a valid FSL container.")
       if (is.null(postprocess_streams)) postprocess_streams <- all_pp_streams # run all streams if no specifics were requested
     }
 
@@ -104,13 +104,6 @@
       if (!isTRUE(scfg$extract_rois$enable)) stop("extract_rois was requested, but it is disabled in the configuration.")
       if (length(all_ex_streams) == 0L) stop("Cannot run extraction without at least one extract_rois configuration.")
       if (is.null(extract_streams)) extract_streams <- all_ex_streams # run all streams if no specifics were requested
-=======
-      if (!validate_exists(scfg$compute_environment$fsl_container)) {
-        stop("Cannot run postprocessing without a valid FSL container.")
-      }
-      if (length(all_streams) == 0L) stop("Cannot run postprocessing without at least one postprocess configuration.")
-      if (is.null(postprocess_streams)) postprocess_streams <- all_streams # run all streams if no specifics were requested
->>>>>>> 6d3f79d9
     }
 
     nm <- steps
