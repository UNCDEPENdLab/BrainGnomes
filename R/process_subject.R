
#' Preprocess a single subject
#' @param scfg A list of configuration settings
#' @param sub_cfg A data.frame of subject configuration settings
#' @param steps A named logical vector indicating which steps to run
#' @param postprocess_names Optional character vector of postprocess configuration names to run
#' @return A logical value indicating whether the preprocessing was successful
#' @importFrom glue glue
#' @importFrom checkmate assert_class assert_list assert_names assert_logical
#' @keywords internal
process_subject <- function(scfg, sub_cfg = NULL, steps = NULL, postprocess_names = NULL) {
  checkmate::assert_class(scfg, "bg_project_cfg")
  checkmate::assert_data_frame(sub_cfg)
  expected_fields <- c("sub_id", "ses_id", "dicom_sub_dir", "dicom_ses_dir", "bids_sub_dir", "bids_ses_dir")
  checkmate::assert_names(names(sub_cfg), must.include = expected_fields, type = "unique")
  stopifnot(length(unique(sub_cfg$sub_id)) == 1L)
  multi_session <- nrow(sub_cfg) > 1L
  if (multi_session) {
    if (any(is.na(sub_cfg$ses_id))) stop("Session IDs are required for multi-session inputs to process_subject.")
    if (any(duplicated(sub_cfg$ses_id))) stop("Duplicate session IDs found in sub_cfg. process_subject requires unique session IDs.")
  }
  checkmate::assert_logical(steps, names = "unique")
<<<<<<< HEAD
  if (is.null(postprocess_names)) postprocess_names <- character()
  checkmate::assert_character(postprocess_names, any.missing = FALSE)
  expected <- c("bids_conversion", "bids_validation", "mriqc", "fmriprep", "aroma", "postprocess")
=======
  expected <- c("bids_conversion", "mriqc", "fmriprep", "aroma", "postprocess")
>>>>>>> f84ab546
  for (ee in expected) if (is.na(steps[ee])) steps[ee] <- FALSE # ensure we have valid logicals for expected fields

  sub_id <- sub_cfg$sub_id[1L]
  bids_sub_dir <- sub_cfg$bids_sub_dir[1L]
  lg <- get_subject_logger(scfg, sub_id)
  
  bids_conversion_ids <- mriqc_id <- fmriprep_id <- aroma_id <- postprocess_ids <- NULL


  # N.B. fmriprep processes a subject, not a session... Thus, we need to submit a top-level job for the subject

  # BIDS conversion and postprocessing are session-specific, so we need to check for the session ID
  # fmriprep, MRIQC, and AROMA are subject-level processes (sessions nested within subjects)

  # .*complete files should always be placed in the subject BIDS directory
  # determine status of processing -- seems like we could swap in queries from job tracker
  submit_step <- function(name, row_idx = 1L, parent_ids = NULL, pp_name = NULL) {
    session_level <- name %in% c("bids_conversion", "postprocess") # only these two are session-level

    name_tag <- if (name == "postprocess" && !is.null(pp_name)) glue("{name}_{pp_name}") else name

    sub_id <- sub_cfg$sub_id[row_idx]
    ses_id <- sub_cfg$ses_id[row_idx]
    has_ses <- !is.na(ses_id)
    sub_str <- glue("_sub-{sub_id}") # qualifier for .complete file
    if (has_ses && session_level) sub_str <- glue("{sub_str}_ses-{ses_id}")
    sub_dir <- file.path(scfg$metadata$log_directory, glue("sub-{sub_id}"))
    complete_file <- file.path(sub_dir, glue(".{name_tag}{sub_str}_complete")) # full path to expected complete file
    file_exists <- checkmate::test_file_exists(complete_file)

    job_id <- NULL
    # skip out if this step is not requested or it is already complete
    if (!isTRUE(steps[[name]])) {
      lg$debug("Skipping {name} for {sub_id} because step is not requested.")
      return(job_id)
    } else if (file_exists && !isTRUE(scfg$force)) {
      lg$info("Skipping {name} for {sub_id} because .{name}{sub_str}_complete file already exists and force = FALSE.")
      return(job_id)
    }

    # clear existing complete file if we are starting over on this step
    if (file_exists) {
      lg$info("Removing existing .{name}{sub_str}_complete file: {complete_file}")
      unlink(complete_file)
    }

    # shared components across specific jobs
    jobid_str <- ifelse(has_ses, glue("{name_tag}_sub-{sub_id}_ses-{ses_id}"), glue("{name_tag}_sub-{sub_id}"))
    env_variables <- c(
      debug_pipeline = scfg$debug,
      pkg_dir = system.file(package = "BrainGnomes"), # root of inst folder for installed R package
      R_HOME = R.home(),
      log_file = lg$appenders$subject_logger$destination, # write to same file as subject lgr
      stdout_log = glue("{scfg$metadata$log_directory}/sub-{sub_id}/{jobid_str}_jobid-%j_{format(Sys.time(), '%d%b%Y_%H.%M.%S')}.out"),
      stderr_log = glue("{scfg$metadata$log_directory}/sub-{sub_id}/{jobid_str}_jobid-%j_{format(Sys.time(), '%d%b%Y_%H.%M.%S')}.err"),
      complete_file = complete_file
    )
    sched_script <- get_job_script(scfg, name)
    if (name == "postprocess") {
      scfg_tmp <- scfg
      scfg_tmp$postprocess <- scfg$postprocess[[pp_name]]
      sched_args <- get_job_sched_args(scfg_tmp, name)
    } else {
      sched_args <- get_job_sched_args(scfg, name)
    }
    sched_args <- set_cli_options( # setup files for stdout and stderr, job name
      sched_args,
      c(
        glue("--job-name={jobid_str}"),
        glue("--output={env_variables['stdout_log']}"),
        glue("--error={env_variables['stderr_log']}")
      )
    )

    # determine the directory to use for the job submission
    if (session_level && has_ses) {
      # if it's a session-level process and we have a valid session-level input, use the session directory
      dir <- ifelse(name == "bids_conversion", sub_cfg$dicom_ses_dir[row_idx], sub_cfg$bids_ses_dir[row_idx])
    } else {
      # if it's a subject-level process or we don't have a valid session-level input, use the subject directory
      dir <- ifelse(name == "bids_conversion", sub_cfg$dicom_sub_dir[row_idx], sub_cfg$bids_sub_dir[row_idx])
    }

    # launch submission function -- these all follow the same input argument structure
    lg$debug("Launching submit_{name} for subject: {sub_id}")
    args <- list(scfg, dir, sub_id, ses_id, env_variables, sched_script, sched_args, parent_ids, lg)
    if (name == "postprocess") args$pp_name <- pp_name
    job_id <- do.call(glue("submit_{name}"), args)

    return(job_id)
  }

  lg$info(glue("Processing subject {sub_id} with {nrow(sub_cfg)} sessions."))
  # lg$info(glue("Processing steps: {glue_collapse(names(steps), sep = ', ')}"))
  if (!is.na(bids_sub_dir))  lg$info(glue("BIDS directory: {bids_sub_dir}"))

  ## Handle BIDS conversion -- session-level
  n_inputs <- nrow(sub_cfg)

  # need unlist because NULL will be returned for jobs not submitted -- yielding a weird list of NULLs
  bids_conversion_ids <- unlist(lapply(seq_len(n_inputs), function(idx) submit_step("bids_conversion", row_idx = idx)))
  
  if (isTRUE(steps["bids_conversion"])) {  
    # Use expected directory as input to subsequent steps, anticipating that conversion completes
    # and the expected directory is created. If conversion fails, the dependent jobs should automatically fail.
    bids_sub_dir <- file.path(scfg$metadata$bids_directory, glue("sub-{sub_cfg$sub_id[1L]}"))
    bids_ses_dir <- if (multi_session) file.path(scfg$metadata$bids_directory, glue("sub-{sub_cfg$sub_id}"), glue("ses-{sub_cfg$ses_id}")) else rep(NA_character_, nrow(sub_cfg))

    # When bids_sub_dir and bids_ses_dir exist, do they match these expectations?
    extant_bids <- !is.na(sub_cfg$bids_sub_dir)
    if (!identical(sub_cfg$bids_sub_dir[extant_bids], bids_sub_dir[extant_bids])) {
      lg$warn(glue("Exiting process_subject for {sub_id} because expected BIDS directory does not match: {bids_sub_dir}"))
      return(TRUE)
    }

    extant_bids_ses <- !is.na(sub_cfg$bids_ses_dir)
    if (multi_session && !identical(sub_cfg$bids_ses_dir[extant_bids_ses], bids_ses_dir[extant_bids_ses])) {
      lg$warn(glue("Exiting process_subject for {sub_id} because expected BIDS session directory does not match: {bids_ses_dir[1L]}"))
      return(TRUE)
    }
    
  } else if (!checkmate::test_directory_exists(bids_sub_dir)) {
    lg$warn(glue("Exiting process_subject for {sub_id} because expected BIDS directory does not exist: {bids_sub_dir}"))
    return(TRUE)
  }

  # Everything after BIDS conversion depends on the BIDS directory existing


  ## Handle MRIQC
  mriqc_id <- submit_step("mriqc", parent_ids = bids_conversion_ids)

  ## Handle fmriprep
  fmriprep_id <- submit_step("fmriprep", parent_ids = bids_conversion_ids)

  ## Handle aroma
  aroma_id <- submit_step("aroma", parent_ids = c(bids_conversion_ids, fmriprep_id))

  ## Handle postprocessing (session-level)
  postprocess_ids <- c()
  if (length(postprocess_names) > 0) {
    postprocess_ids <- unlist(lapply(seq_len(n_inputs), function(idx) {
      unlist(lapply(postprocess_names, function(pp_nm) {
        submit_step("postprocess", row_idx = idx, parent_ids = c(bids_conversion_ids, fmriprep_id, aroma_id), pp_name = pp_nm)
      }))
    }))
  }

  return(TRUE) # nothing interesting for now
}


submit_bids_conversion <- function(scfg, sub_dir = NULL, sub_id = NULL, ses_id = NULL, env_variables = NULL, sched_script = NULL, sched_args = NULL, parent_ids = NULL, lg = NULL) {
  # heudiconv  --files dicom/219/itbs/*/*.dcm -o Nifti -f Nifti/code/heuristic1.py -s 219 -ss itbs -c dcm2niix -b --minmeta --overwrite

  env_variables <- c(
    env_variables,
    heudiconv_container = scfg$compute_environment$heudiconv_container,
    loc_sub_dicoms = sub_dir,
    loc_bids_root = scfg$metadata$bids_directory,
    heudiconv_heuristic = scfg$bids_conversion$heuristic_file,
    validate_bids = scfg$bids_conversion$validate_bids,
    sub_id = sub_id,
    ses_id = ses_id
  )

  job_id <- cluster_job_submit(sched_script,
    scheduler = scfg$compute_environment$scheduler,
    sched_args = sched_args, env_variables = env_variables,
    wait_jobs = parent_ids, echo = FALSE
  )

  # log submission command
  lg$info("Scheduled bids_conversion job: {attr(job_id, 'cmd')}")

  return(job_id)

}

submit_bids_validation <- function(scfg, sub_dir = NULL, sub_id = NULL, ses_id = NULL, outfile = NULL, env_variables = NULL, sched_script = NULL, sched_args = NULL, parent_ids = NULL, lg = NULL) {
  
  env_variables <- c(
    env_variables,
    bids_validator = scfg$compute_environment$bids_validator,
    bids_dir = sub_dir,
    sub_id = sub_id,
    outfile = if (is.null(outfile)) scfg$bids_validation$outfile else outfile
  )

  job_id <- cluster_job_submit(sched_script,
    scheduler = scfg$compute_environment$scheduler,
    sched_args = sched_args, env_variables = env_variables,
    wait_jobs = parent_ids, echo = FALSE
  )

  lg$info("Scheduled bids_validation job: {attr(job_id, 'cmd')}")

  return(job_id)
}

submit_fmriprep <- function(scfg, sub_dir = NULL, sub_id = NULL, ses_id = NULL, env_variables = NULL, sched_script = NULL, sched_args = NULL, parent_ids = NULL, lg = NULL) {
  checkmate::assert_list(scfg)
  checkmate::assert_character(parent_ids, null.ok = TRUE)

  if (!validate_exists(scfg$compute_environment$fmriprep_container)) {
    #lg$debug("Unable to submit fmriprep for {sub_dir} because $compute_environment$fmriprep_container is missing.")
    warning("Unable to submit fmriprep for {sub_dir} because $compute_environment$fmriprep_container is missing.")
    return(NULL)
  }

  if (isTRUE(scfg$aroma$enable) && (is.null(scfg$fmriprep$output_spaces) || !grepl("MNI152NLin6Asym:res-2", scfg$fmriprep$output_spaces, fixed = TRUE))) {
    message("Adding MNI152NLin6Asym:res-2 to output spaces for fmriprep to allow AROMA to run.")
    scfg$fmriprep$output_spaces <- paste(scfg$fmriprep$output_spaces, "MNI152NLin6Asym:res-2")
  }

  cli_options <- set_cli_options(scfg$fmriprep$cli_options, c(
    glue("--nthreads {scfg$fmriprep$ncores}"),
    glue("--omp-nthreads {scfg$fmriprep$ncores}"),
    glue("--participant_label {sub_id}"),
    glue("-w {scfg$metadata$scratch_directory}"),
    glue("--fs-license-file {scfg$fmriprep$fs_license_file}"),
    glue("--output-spaces {scfg$fmriprep$output_spaces}"),
    glue("--mem {scfg$fmriprep$memgb*1000}") # convert to MB
  ), collapse=TRUE)

  if (!checkmate::test_directory_exists(scfg$metadata$templateflow_home)) {
    lg$debug("Creating missing templateflow_home directory: {scfg$metadata$templateflow_home}")
    dir.create(scfg$metadata$templateflow_home, showWarnings = FALSE, recursive = TRUE)
  }

  env_variables <- c(
    env_variables,
    fmriprep_container = scfg$compute_environment$fmriprep_container,
    sub_id = sub_id,
    ses_id = ses_id,
    loc_bids_root = scfg$metadata$bids_directory,
    loc_mrproc_root = scfg$metadata$fmriprep_directory,
    loc_scratch = scfg$metadata$scratch_directory,
    templateflow_home = normalizePath(scfg$metadata$templateflow_home),
    fs_license_file = scfg$fmriprep$fs_license_file,
    cli_options = cli_options
  )

  job_id <- cluster_job_submit(sched_script,
    scheduler = scfg$compute_environment$scheduler,
    sched_args = sched_args, env_variables = env_variables,
    wait_jobs = parent_ids, echo = FALSE
  )

  lg$info("Scheduled fmriprep job: {attr(job_id, 'cmd')}")

  return(job_id)
}


submit_mriqc <- function(scfg, sub_dir = NULL, sub_id = NULL, ses_id = NULL, env_variables = NULL, sched_script = NULL, sched_args = NULL, parent_ids = NULL, lg = NULL) {
   if (!validate_exists(scfg$compute_environment$mriqc_container)) {
    message(glue("Skipping MRIQC in {sub_dir} because could not find MRIQC container {scfg$compute_environment$mriqc_container}"))
    return(NULL)
  }

  cli_options <- set_cli_options(scfg$mriqc$cli_options, c(
    glue("--nprocs {scfg$mriqc$ncores}"),
    glue("--omp-nthreads {scfg$mriqc$ncores}"),
    glue("--participant_label {sub_id}"),
    glue("-w {scfg$metadata$scratch_directory}"),
    glue("--mem-gb {scfg$mriqc$memgb}")
  ), collapse=TRUE)

  env_variables <- c(
    env_variables,
    mriqc_container = scfg$compute_environment$mriqc_container,
    sub_id = sub_id,
    ses_id = ses_id,
    loc_bids_root = scfg$metadata$bids_directory,
    loc_mriqc_root = scfg$metadata$mriqc_directory,
    loc_scratch = scfg$metadata$scratch_directory,
    cli_options = cli_options
  )

  job_id <- cluster_job_submit(sched_script,
    scheduler = scfg$compute_environment$scheduler,
    sched_args = sched_args, env_variables = env_variables,
    wait_jobs = parent_ids, echo = FALSE
  )

  lg$info("Scheduled mriqc job: {attr(job_id, 'cmd')}")

  return(job_id)
}

submit_aroma <- function(scfg, sub_dir = NULL, sub_id = NULL, ses_id = NULL, env_variables = NULL, sched_script = NULL, sched_args = NULL, parent_ids = NULL, lg = NULL) {
   if (!validate_exists(scfg$compute_environment$aroma_container)) {
    message(glue("Skipping AROMA in {sub_dir} because could not find AROMA container {scfg$compute_environment$aroma_container}"))
    return(NULL)
  }

  if (!isTRUE(scfg$aroma$enable)) {
    message(glue("Skipping AROMA in {sub_dir} because AROMA is disabled"))
    return(NULL)
  }

  # for now, inherit key options from fmriprep rather than asking user to respecify
  # https://fmripost-aroma.readthedocs.io/latest/usage.html

  cli_options <- set_cli_options(scfg$aroma$cli_options, c(
    glue("--nthreads {scfg$aroma$ncores}"),
    glue("--omp-nthreads {scfg$aroma$ncores}"),
    glue("--participant_label {sub_id}"),
    glue("-w {scfg$metadata$scratch_directory}"),
    glue("--mem {scfg$aroma$memgb*1000}"), # convert to MB
    glue("--derivatives fmriprep={scfg$metadata$fmriprep_directory}")
  ), collapse=TRUE)

  env_variables <- c(
    env_variables,
    aroma_container = scfg$compute_environment$aroma_container,
    sub_id = sub_id,
    ses_id = ses_id,
    loc_bids_root = scfg$metadata$bids_directory,
    loc_mrproc_root = scfg$metadata$fmriprep_directory,
    loc_scratch = scfg$metadata$scratch_directory,
    cli_options = cli_options
  )

  job_id <- cluster_job_submit(sched_script,
    scheduler = scfg$compute_environment$scheduler,
    sched_args = sched_args, env_variables = env_variables,
    wait_jobs = parent_ids, echo = FALSE
  )

  lg$info("Scheduled aroma job: {attr(job_id, 'cmd')}")

  return(job_id)
}

submit_postprocess <- function(scfg, sub_dir = NULL, sub_id = NULL, ses_id = NULL, env_variables = NULL, sched_script = NULL, sched_args = NULL, parent_ids = NULL, lg = NULL, pp_name = NULL) {

  postproc_rscript <- system.file("postprocess_subject.R", package = "BrainGnomes")
  postproc_image_sched_script <- get_job_script(scfg, "postprocess_image")

  # postprocessing
  input_dir <- file.path(scfg$metadata$fmriprep_directory, glue("sub-{sub_id}")) # populate the location of this sub/ses dir into the config to pass on as CLI
  if (!is.null(ses_id) && !is.na(ses_id)) input_dir <- file.path(input_dir, glue("ses-{ses_id}")) # add session subdir if relevant
  #scfg$postprocess$fsl_img <- scfg$compute_environment$fmriprep_container # always pass fmriprep container for running FSL commands in postprocessing
  pp_cfg <- scfg$postprocess[[pp_name]]
  pp_cfg$fsl_img <- scfg$compute_environment$aroma_container # always pass aroma container for running FSL commands in postprocessing
  postproc_cli <- nested_list_to_args(pp_cfg, collapse = TRUE)
  
  env_variables <- c(
    env_variables,
    loc_mrproc_root = scfg$metadata$fmriprep_directory,
    sub_id = sub_id,
    ses_id = ses_id,
    postproc_cli = postproc_cli,
    postproc_rscript = postproc_rscript,
    input_dir = input_dir, # postprocess_subject.sbatch will figure out files to postprocess using input and input_regex
    input_regex = pp_cfg$input_regex,
    postproc_image_sched_script = postproc_image_sched_script,
    sched_args = sched_args # pass through to child processes
  )

  job_id <- cluster_job_submit(sched_script,
    scheduler = scfg$compute_environment$scheduler,
    sched_args = sched_args, env_variables = env_variables,
    wait_jobs = parent_ids, echo = FALSE
  )

  lg$info("Scheduled postprocess job: {attr(job_id, 'cmd')}")

  return(job_id)

}<|MERGE_RESOLUTION|>--- conflicted
+++ resolved
@@ -20,13 +20,9 @@
     if (any(duplicated(sub_cfg$ses_id))) stop("Duplicate session IDs found in sub_cfg. process_subject requires unique session IDs.")
   }
   checkmate::assert_logical(steps, names = "unique")
-<<<<<<< HEAD
   if (is.null(postprocess_names)) postprocess_names <- character()
   checkmate::assert_character(postprocess_names, any.missing = FALSE)
-  expected <- c("bids_conversion", "bids_validation", "mriqc", "fmriprep", "aroma", "postprocess")
-=======
   expected <- c("bids_conversion", "mriqc", "fmriprep", "aroma", "postprocess")
->>>>>>> f84ab546
   for (ee in expected) if (is.na(steps[ee])) steps[ee] <- FALSE # ensure we have valid logicals for expected fields
 
   sub_id <- sub_cfg$sub_id[1L]
