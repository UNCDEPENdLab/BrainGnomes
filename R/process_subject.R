--- conflicted
+++ resolved
@@ -422,12 +422,9 @@
   # pull the requested postprocessing stream from the broader list
   pp_cfg <- scfg$postprocess[[pp_stream]]
   pp_cfg$fsl_img <- scfg$compute_environment$aroma_container # always pass aroma container for running FSL commands in postprocessing
-<<<<<<< HEAD
   pp_cfg$input_regex <- construct_bids_regex(pp_cfg$input_regex)
-=======
   # drop postproc scheduling arguments from fields before converting to cli argument string for postprocess_cli.R
   pp_cfg$nhours <- pp_cfg$ncores <- pp_cfg$cli_options <- pp_cfg$sched_args <- NULL
->>>>>>> 2b9f5264
   postprocess_cli <- nested_list_to_args(pp_cfg, collapse = TRUE) # create command line for calling postprocessing R script
   
   env_variables <- c(
