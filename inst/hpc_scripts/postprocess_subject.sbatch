--- conflicted
+++ resolved
@@ -40,7 +40,7 @@
 [ ! -f "$postproc_image_sched_script" ] && echo "postproc_image_sched_script $postproc_image_sched_script not found. Exiting" && exit 1
 [ ! -r "$postproc_image_sched_script" ] && echo "postproc_image_sched_script $postproc_image_sched_script not readable. Exiting" && exit 1
 [ -z "$debug_pipeline" ] && debug_pipeline=0
-<<<<<<< HEAD
+
 if [[ "$debug_pipeline" == "TRUE" || "$debug_pipeline" -eq 1 ]]; then
   debug_pipeline=1
 else
@@ -50,9 +50,7 @@
   log_message INFO "Running in debug mode; commands will not be executed"
   rel_flag=c
 fi
-=======
-[[ "$debug_pipeline" == "TRUE" ]] && debug_pipeline=1 || debug_pipeline=0 # set debug_pipeline to 1 if it is set to TRUE, otherwise set it to 0
->>>>>>> e199ad6a
+
 [ -z "$sub_id" ] && echo "sub_id not set. Exiting." && exit 1
 
 # add the job id to the log file variables in case of crash
